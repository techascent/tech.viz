(ns tech.viz.vega
  "Vega vizualizations of datasets."
  #?(:clj (:require [clojure.data.json :as json]
                    [applied-science.darkstar :as darkstar]))
  (:require [tech.viz.gradients :refer [gradients]]))


(def gradient-levels 64)

(def default-gradient-set
  #{:gray-yellow-tones
    :alpine-colors
    :blue-green-yellow
    :brown-cyan-tones
    :cherry-tones
    :dark-rainbow
    :rainbow
    :green-red
    :rose-colors
    :temperature-map})


(defn throw-error
  [& args]
  #?(:clj (throw (Exception. (apply str args)))))


(defn gradient-vectors
  [gradient-name input-data]
  (let [data-min (apply min input-data)
        data-max (apply max input-data)
        range (- (long data-max)
                 (long data-min))
        multiplier (if (= 1 (count input-data))
                     1.0
                     (double (/ (dec (long gradient-levels)) range)))
        gradient-vec (cond
                       (keyword? gradient-name)
                       (get gradients gradient-name)
                       (fn? gradient-name)
                       gradient-name
                       :else
                       (throw-error "Unrecognized gradient name: " gradient-name))
        _ (when-not gradient-vec
            (throw-error "Gradient not found" gradient-name))
        data-min (double data-min)]
    (->> input-data
         (mapv (fn [input-data-item]
                 (let [vec-idx
                       (long
                        (* multiplier (- (double input-data-item) data-min)))]
                   (gradient-vec vec-idx)))))))

;;;;;;;;;;;;;;;;;;;;;;;;;;;;;;;;;;;;;;;;;;;;;;;;;;;;;;;;;;;;;;;;;;;;;;;;;;;;;;;;
;; Functions for generating vega JS specs for visualization
(defn base-schema
  [options & {:as m}]
  (merge {:$schema "https://vega.github.io/schema/vega/v5.json"
          :autosize {:type "fit" :resize true :contains "padding"}
          :width 800 :height 450}
         options m))

(defn axis
  [& {:keys [domain grid]
      :or {domain false grid true}
      :as m}]
  (merge m {:domain domain :grid grid}))

(defn scale
  [& {:keys [nice round type zero]
      :or {nice true round true type "linear" zero true}
      :as m}]
  (merge m {:nice nice :round round :type type :zero zero}))

(defn default-legends
  [vega-spec {:keys [label-key] :as options}]
  (merge vega-spec
         (when label-key
           {:legends [{:type :symbol
                       :fill "color"
                       :orient (:legend-orient options "right")}]})))


(defn bgr->hex-string
  [[b g r]]
  (format "#%02X%02X%02X" r g b))


(defn- label-key->gradient-map
  [label-key gradient-name mapseq-ds]
  (when label-key
    (cond
      (keyword? gradient-name)
      (->> (map #(get % label-key) mapseq-ds)
           (set)
           (#(gradient-vectors gradient-name
                               (range (count %))))
           (mapv bgr->hex-string))
      (string? gradient-name)
      gradient-name
      :else
      "tableau10")))


(defn scatterplot
  "Render a scatterplot to a vega datastructure.  Dataset is a sequence of maps.
  Optional arguments
  :label-key - Use this ordinal value enable different colors for different points.
  :gradient-name - Name of gradient/color scheme to use for different colors.  Can
    be one of the default gradient keywords or can be a string in which case it is
    passed directly to vega.  For more information about which named color schemes
    are available please see:
    https://vega.github.io/vega/docs/schemes/"
  [mapseq-ds x-key y-key & [options]]
  (let [label-key (:label-key options)
        gradient-map (label-key->gradient-map
                      label-key (:gradient-name options)
                      mapseq-ds)]
    (-> (base-schema
         options
         :axes [(axis :orient "bottom"
                      :scale "x"
                      :title x-key)
                (axis :orient "left"
                      :scale "y"
                      :title y-key)]
         :data [{:name "source"
                 :values (mapv #(select-keys % (if label-key
                                                 [x-key y-key label-key]
                                                 [x-key y-key]))
                               mapseq-ds)}]
         :marks [{:encode {:update {:fill (if label-key
                                            {:scale "color" :field label-key}
                                            {:value "#222"})
                                    :stroke {:value "#222"}
                                    :opacity {:value 0.5}
                                    :shape {:value "circle"}
                                    :x {:field x-key :scale "x"}
                                    :y {:field y-key :scale "y"}}}
                  :from {:data "source"}
                  :type "symbol"}]
         :scales (concat [(scale :domain {:data "source" :field x-key}
                                 :name "x"
                                 :range "width"
                                 :zero false)
                          (scale :domain {:data "source" :field y-key}
                                 :name "y"
                                 :range "height"
                                 :zero false)]
                         (when label-key
                           [{:name "color"
                             :type "ordinal"
                             :domain {:data "source" :field label-key}
                             :range {:scheme gradient-map}}])))
        (default-legends options))))


(defn histogram
  "Render a histograph to a vega datastructure"
  [values label & [{:keys [bin-count gradient-name] :as options
                    :or {gradient-name :gray-yellow-tones}}]]
  (let [n-values (count values)
        [minimum maximum] ((juxt #(apply min %)
                                 #(apply max %)) values)
        bin-count (int (or bin-count
                           (Math/ceil (Math/log n-values))))
        bin-width (double (/ (- maximum minimum) bin-count))
        initial-values (->> (for [i (range bin-count)]
                              {:count 0
                               :left (+ minimum (* i bin-width))
                               :right (+ minimum (* (inc i) bin-width))})
                            (vec))
        values (->> values
                    (reduce (fn [eax v]
                              (let [bin-index (min (int (quot (- v minimum)
                                                              bin-width))
                                                   (dec bin-count))]
                                (update-in eax [bin-index :count] inc)))
                            initial-values))
        color-tensors (->> (map :count values)
                           (vec)
                           (gradient-vectors gradient-name))
        colors (->> color-tensors
                    (map bgr->hex-string))
        values (map (fn [v c] (assoc v :color c)) values colors)]
    (base-schema options
     :axes [{:orient "bottom" :scale "xscale" :tickCount 5 :title label}
            {:orient "left" :scale "yscale" :tickCount 5}]
     :data [{:name "binned"
             :values values}]
     :marks [{:encode {:update
                       {:fill {:field :color}
                        :stroke {:value "#222"}
                        :x {:field :left :scale "xscale" :offset {:value 0.5}}
                        :x2 {:field :right :scale "xscale" :offset {:value 0.5}}
                        :y {:field :count :scale "yscale" :offset {:value 0.5}}
                        :y2 {:value 0 :scale "yscale" :offset {:value 0.5}}}}
              :from {:data "binned"}
              :type "rect"}]
     :scales [(scale :domain [minimum maximum]
                     :range "width"
                     :name "xscale"
                     :zero false
                     :nice false)
              (scale :domain {:data "binned" :field "count"}
                     :range "height"
                     :name "yscale")])))


(defn- minmax
  [data]
  [(apply min data)
   (apply max data)])


(defn time-series
  "Render a time series to a vega datastructure"
  [mapseq-ds x-key y-key & [options]]
  (let [label-key (:label-key options)
        gradient-map (label-key->gradient-map
                      label-key (:gradient-name options)
                      mapseq-ds)
        mapseq-data (if label-key
                      (group-by #(get % label-key) mapseq-ds)
                      {"table" mapseq-ds})
        x-domain (minmax (map #(get % x-key) mapseq-ds))
        y-domain (minmax (map #(get % y-key) mapseq-ds))]
    (-> (base-schema
         options
         :axes [{:orient "bottom" :scale "x" :title x-key}
                {:orient "left" :scale "y" :title y-key}]
         :data (mapv (fn [[k v]]
                       {:name k
                        :values (mapv #(select-keys % (if label-key
                                                        [x-key y-key label-key]
                                                        [x-key y-key]))
                                      v)})
                     mapseq-data)
         :marks (mapv (fn [[k _v]]
                        {:encode
                         {:enter {:stroke (if label-key
                                            {:scale "color" :field label-key}
                                            {:value "#222"})
                                  :strokeWidth {:value 2}
                                  :x {:field x-key :scale "x"}
                                  :y {:field y-key :scale "y"}}}
                         :from {:data k}
                         :type "line"})
                      mapseq-data)
         :scales (concat [{:domain x-domain
                           :name "x"
                           :range "width"
                           :type "utc"}
                          (scale :domain y-domain
                                 :name "y"
                                 :range "height")]
                         (when label-key
                           [{:name "color"
                             :type "ordinal"
                             :domain (vec (set (map #(get % label-key)
                                                    mapseq-ds)))
                             :range {:scheme gradient-map}}])))
        (default-legends options))))

(defn stacked-bar-chart
  "data is a sequence of maps with keys :x :y and :c, sorted by :x
  :x is the groups on the x-axis
  :y is the height of the bar-part for that x
  :c is in (0, 1, ...) and corresponds to both the indexes in the color vector and the bottom-up order of the stack categories"
  [data colors & [options]]
  (base-schema
   options
   :data [{:name "table"
           :values data
           :transform [{:type "stack"
                        :groupby ["x"]
                        :sort {:field "c"}
                        :field "y"}]}]
   :scales [{:name "x"
             :type "band"
             :range "width"
             :domain {:data "table"
                      :field "x"}}
            {:name "y"
             :type "linear"
             :range "height"
             :nice true
             :zero true
             :domain {:data "table"
                      :field "y1"}}
            {:name "color"
             :type "ordinal"
             :range colors
             :domain {:data "table"
                      :field "c"}}]
   :axes [{:orient "bottom" :scale "x" :zindex 1
           :labelAngle -90
           :labelAlign :right
           :labelOverlap true
           :labelBaseline :middle}
          {:orient "left" :scale "y" :zindex 1}]
   :marks [{:type "rect"
            :from {:data "table"}
            :encode {:enter {:x {:scale "x" :field "x"}
                             :width {:scale "x" :band 1 :offset -1}
                             :y {:scale "y" :field "y0"}
                             :y2 {:scale "y" :field "y1" :offset 1}
                             :fill {:scale "color" :field "c"}}}}]))

#?(:clj
   (do
     (defn scatterplot->str
       [mapseq-ds x-key y-key & [options]]
       (->> (scatterplot mapseq-ds x-key y-key options)
            (json/write-str)))

     (defn histogram->str
       ([ds col & [options]]
        (-> (histogram ds col options)
            (json/write-str))))

     (defn time-series->str
       [mapseq-ds x-key y-key & [options]]
       (->> (time-series mapseq-ds x-key y-key options)
            (json/write-str)))

     (defn vega->svg
       [vega-spec]
       (darkstar/vega-spec->svg (json/write-str vega-spec)))


     (defn vega->svg-file
       [vega-spec filename]
       (spit filename (vega->svg vega-spec))
       :ok)))


(comment

  (do
    (require '[tech.v3.datatype :as dtype])
    (require '[tech.v3.datatype.datetime :as dtype-dt])
    (require '[tech.v3.tensor.color-gradients :as gradient])
    (require '[tech.v3.tensor :as dtt])
    (require '[tech.v3.dataset :as ds])
    (require '[clojure.java.shell :as sh])
    (defn expand-gradient
      [gradient-name]
      (mapv vec
            (-> (dtt/reshape (range gradient-levels)
                             [1 gradient-levels])
                (gradient/colorize gradient-name)
                (dtt/reshape [gradient-levels 3])
                (dtt/slice 1))))

    (defn write-gradients
      []
      (spit "src/tech/viz/gradients.cljc"
            (pr-str
             (->> default-gradient-set
                  (map (fn [k]
                         [k (expand-gradient k)]))
                  (into {})))))
    (def desktop-default-options {:background "#FFFFFF"})


    (defn desktop-view-vega
      [vega-spec filename]
      (vega->svg-file vega-spec filename)
      (sh/sh "xdg-open" filename))

    (ds/head (ds/->dataset "test/data/spiral-ds.csv"))
     )


  (def example-scatterplot
    (-> (ds/->dataset "test/data/spiral-ds.csv")
        (ds/mapseq-reader)
        (scatterplot "x" "y"
                     (merge {:title "Spriral Dataset"
                             :label-key "label"}
                            desktop-default-options))))

  ;;Now open https://vega.github.io/editor/ and paste.

  (def example-histogram
    (-> (slurp "https://vega.github.io/vega/data/cars.json")
        (clojure.data.json/read-str :key-fn keyword)
        (ds/->dataset)
        (ds/column :Displacement)
        (histogram "Displacement" (merge desktop-default-options
                                         {:bin-count 15
                                          :title "Displacement Histogram"}))))


  (desktop-view-vega example-histogram "histogram.svg")


  (def timeseries-data
    (as-> (ds/->dataset "https://vega.github.io/vega/data/stocks.csv") ds
      ;;The time series chart expects time in epoch milliseconds
      (ds/add-or-update-column ds "date"
                               (dtype-dt/datetime->epoch (ds "date")))
      (ds/mapseq-reader ds)
      (time-series ds "date" "price" (merge
                                      desktop-default-options
                                      {:title "Stock Price"
                                       :label-key "symbol"}))
      (vega->svg-file ds "timeseries.svg")))

  (def example-timeseries
    (ds/bind-> (ds/->dataset "https://vega.github.io/vega/data/stocks.csv") ds
      ;;The time series chart expects time in epoch milliseconds
      (assoc "year" (dtype-dt/long-temporal-field :years (ds "date")))
      (ds/filter-column "year" #{2007 2008 2009})
      (ds/update-column "date" dtype-dt/datetime->epoch)
      (ds/mapseq-reader)
      (time-series "date" "price" (merge
                                     desktop-default-options
                                     {:title "Stock Price (2007-2010)"
                                      :label-key "symbol"}))))


  (desktop-view-vega example-timeseries "timeseries.svg")

<<<<<<< HEAD
  ;; Then, paste into: https://vega.github.io/editor
=======

  (let [ds (-> (ds/->dataset "https://vega.github.io/vega/data/seattle-temps.csv")
               (ds/select :all (range 1000)))
        sdf (java.text.SimpleDateFormat. "yyyy/MM/dd HH:mm")
        utc-ms (map #(.getTime (.parse sdf %)) (ds "date"))]
    (-> (ds/new-column ds "inst" utc-ms {:datatype :int64})
        (ds/->flyweight)
        (time-series->str "inst" "temp")
        (->clipboard)))

  ;; Then paste into: https://vega.github.io/editor
>>>>>>> 99361e04

  )<|MERGE_RESOLUTION|>--- conflicted
+++ resolved
@@ -423,9 +423,7 @@
 
   (desktop-view-vega example-timeseries "timeseries.svg")
 
-<<<<<<< HEAD
   ;; Then, paste into: https://vega.github.io/editor
-=======
 
   (let [ds (-> (ds/->dataset "https://vega.github.io/vega/data/seattle-temps.csv")
                (ds/select :all (range 1000)))
@@ -436,7 +434,4 @@
         (time-series->str "inst" "temp")
         (->clipboard)))
 
-  ;; Then paste into: https://vega.github.io/editor
->>>>>>> 99361e04
-
   )